nibabel
matplotlib
pandas
scikit-learn
mlflow
boto3
<<<<<<< HEAD
pydot
=======
python-dotenv
>>>>>>> 5d45589f
<|MERGE_RESOLUTION|>--- conflicted
+++ resolved
@@ -4,8 +4,5 @@
 scikit-learn
 mlflow
 boto3
-<<<<<<< HEAD
 pydot
-=======
-python-dotenv
->>>>>>> 5d45589f
+python-dotenv